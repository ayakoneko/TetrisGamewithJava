package G11;

import javafx.application.Application;
import javafx.scene.Scene;
import javafx.scene.control.Label;
import javafx.scene.layout.StackPane;
import javafx.stage.Stage;

public class Main extends Application {

    public static void main(String[] args) {
        System.out.println("Hello World!");
        launch(args);
    }

    @Override
    public void start(Stage primaryStage) {
<<<<<<< HEAD
        Label label = new Label("Hello Sushi!");
=======
        Label label = new Label("Test Git!");
>>>>>>> 4b688f91
        StackPane root = new StackPane(label);
        Scene scene = new Scene(root, 400, 200);

        primaryStage.setScene(scene);
<<<<<<< HEAD
        primaryStage.setTitle("Maven Green Tea");
=======
        primaryStage.setTitle("Test Git");
>>>>>>> 4b688f91
        primaryStage.show();
    }
}<|MERGE_RESOLUTION|>--- conflicted
+++ resolved
@@ -15,20 +15,12 @@
 
     @Override
     public void start(Stage primaryStage) {
-<<<<<<< HEAD
         Label label = new Label("Hello Sushi!");
-=======
-        Label label = new Label("Test Git!");
->>>>>>> 4b688f91
         StackPane root = new StackPane(label);
         Scene scene = new Scene(root, 400, 200);
 
         primaryStage.setScene(scene);
-<<<<<<< HEAD
-        primaryStage.setTitle("Maven Green Tea");
-=======
         primaryStage.setTitle("Test Git");
->>>>>>> 4b688f91
         primaryStage.show();
     }
 }